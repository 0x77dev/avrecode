--- conflicted
+++ resolved
@@ -850,8 +850,11 @@
   template <class T>
   void execute(T &encoder, h264_model *model,
       Recoded::Block *out, std::vector<uint8_t> encoder_out) {
-    encoder.put(symbol, [&](range_t range){
+    size_t billable_bytes = encoder.put(symbol, [&](range_t range){
         return model->probability_for_state(range, state); });
+    if (billable_bytes) {
+        model->billable_bytes(billable_bytes);
+    }
     model->update_state(symbol, state);
     if (state == &model->terminate_context && symbol) {
       encoder.finish();
@@ -931,52 +934,20 @@
 
     int get(uint8_t *state) {
       int symbol = ::ff_get_cabac(&ctx, state);
-<<<<<<< HEAD
       execute_symbol(symbol, state);
-=======
-
-      size_t billable_bytes = encoder.put(symbol, [&](range_t range){
-          return model->probability_for_state(range, state); });
-      if (billable_bytes) {
-          model->billable_bytes(billable_bytes);
-      }
-      model->update_state(symbol, state);
->>>>>>> 725fd30b
       return symbol;
     }
 
     int get_bypass() {
       int symbol = ::ff_get_cabac_bypass(&ctx);
-<<<<<<< HEAD
       execute_symbol(symbol, &model->bypass_context);
-=======
-      size_t billable_bytes = encoder.put(symbol, [&](range_t range){
-          return model->probability_for_state(range, &model->bypass_context); });
-      model->update_state(symbol, &model->bypass_context);
-      if (billable_bytes) {
-          model->billable_bytes(billable_bytes);
-      }
->>>>>>> 725fd30b
       return symbol;
     }
 
     int get_terminate() {
       int n = ::ff_get_cabac_terminate(&ctx);
       int symbol = (n != 0);
-<<<<<<< HEAD
       execute_symbol(symbol, &model->terminate_context);
-=======
-      size_t billable_bytes = encoder.put(symbol, [&](range_t range){
-          return model->probability_for_state(range, &model->terminate_context); });
-      if (billable_bytes) {
-          model->billable_bytes(billable_bytes);
-      }
-      model->update_state(symbol, &model->terminate_context);
-      if (symbol) {
-        encoder.finish();
-        out->set_cabac(&encoder_out[0], encoder_out.size());
-      }
->>>>>>> 725fd30b
       return symbol;
     }
 
